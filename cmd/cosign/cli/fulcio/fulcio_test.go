--- conflicted
+++ resolved
@@ -47,14 +47,11 @@
 type testClient struct {
 	payload  fulciopb.SigningCertificate
 	rootResp fulciopb.TrustBundle
+	config   fulciopb.Configuration
 	err      error
 }
 
-<<<<<<< HEAD
 var _ fulciopb.CAClient = (*testClient)(nil)
-=======
-var _ api.LegacyClient = (*testClient)(nil)
->>>>>>> d720f040
 
 func (p *testClient) CreateSigningCertificate(_ context.Context, _ *fulciopb.CreateSigningCertificateRequest, _ ...grpc.CallOption) (*fulciopb.SigningCertificate, error) {
 	return &p.payload, p.err
@@ -62,6 +59,10 @@
 
 func (p *testClient) GetTrustBundle(_ context.Context, _ *fulciopb.GetTrustBundleRequest, _ ...grpc.CallOption) (*fulciopb.TrustBundle, error) {
 	return &p.rootResp, p.err
+}
+
+func (p *testClient) GetConfiguration(_ context.Context, _ *fulciopb.GetConfigurationRequest, _ ...grpc.CallOption) (*fulciopb.Configuration, error) {
+	return &p.config, p.err
 }
 
 func TestGetCertForOauthID(t *testing.T) {
