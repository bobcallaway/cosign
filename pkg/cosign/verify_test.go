--- conflicted
+++ resolved
@@ -85,22 +85,11 @@
 	return json.Marshal(m.payload)
 }
 
-<<<<<<< HEAD
-=======
 func (m *mockAttestation) Base64Signature() (string, error) {
 	b, err := json.Marshal(m.payload)
 	return string(b), err
 }
 
-func appendSlices(slices [][]byte) []byte {
-	var tmp []byte
-	for _, s := range slices {
-		tmp = append(tmp, s...)
-	}
-	return tmp
-}
-
->>>>>>> ce5ba1ca
 func Test_verifyOCIAttestation(t *testing.T) {
 	stmt, err := json.Marshal(in_toto.ProvenanceStatement{})
 	if err != nil {
